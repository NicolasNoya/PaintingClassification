--- conflicted
+++ resolved
@@ -9,14 +9,10 @@
 .venv
 venv
 env
-<<<<<<< HEAD
 Dataset
 checkpoints
-weights
-=======
 
 # weights and logs
 weights
 log_dir
 logs
->>>>>>> 018041fc
